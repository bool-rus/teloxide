<<<<<<< HEAD
use async_trait::async_trait;
=======
use serde::Serialize;
>>>>>>> 26551b73

use crate::{
    network,
    requests::{ChatId, Request, RequestContext, ResponseResult},
    types::{Message, ReplyMarkup},
};

#[derive(Debug, Clone, Serialize)]
/// Use this method to send point on the map. On success, the sent [`Message`]
/// is returned.
pub struct SendLocation<'a> {
    #[serde(skip_serializing)]
    ctx: RequestContext<'a>,

    /// Unique identifier for the target chat or username of the target channel
    /// (in the format @channelusername)
    chat_id: ChatId,
    /// Latitude of the location
    latitude: f64,
    /// Longitude of the location
    longitude: f64,
    #[serde(skip_serializing_if = "Option::is_none")]
    /// Period in seconds for which the location will be updated
    /// (see [Live Locations](https://telegram.org/blog/live-locations)),
    /// should be between 60 and 86400.
    live_period: Option<i32>,
    #[serde(skip_serializing_if = "Option::is_none")]
    /// Sends the message silently. Users will receive a notification with
    /// no sound.
    disable_notification: Option<bool>,
    #[serde(skip_serializing_if = "Option::is_none")]
    /// If the message is a reply, ID of the original message
    reply_to_message_id: Option<i32>,
    #[serde(skip_serializing_if = "Option::is_none")]
    reply_markup: Option<ReplyMarkup>,
}

#[async_trait]
impl Request for SendLocation<'_> {
    type ReturnValue = Message;

    async fn send_boxed(self) -> ResponseResult<Self::ReturnValue> {
        self.send().await
    }
}

impl SendLocation<'_> {
    pub async fn send(self) -> ResponseResult<Message> {
        network::request_json(
            &self.ctx.client,
            &self.ctx.token,
            "sendLocation",
            &self,
        )
        .await
    }
}

impl<'a> SendLocation<'a> {
    pub(crate) fn new(
        ctx: RequestContext<'a>,
        chat_id: ChatId,
        latitude: f64,
        longitude: f64,
    ) -> Self {
        Self {
            ctx,
            chat_id,
            latitude,
            longitude,
            live_period: None,
            disable_notification: None,
            reply_to_message_id: None,
            reply_markup: None,
        }
    }

    pub fn chat_id<T: Into<ChatId>>(mut self, chat_id: T) -> Self {
        self.chat_id = chat_id.into();
        self
    }

    pub fn latitude<T: Into<f64>>(mut self, latitude: T) -> Self {
        self.latitude = latitude.into();
        self
    }

    pub fn longitude<T: Into<f64>>(mut self, longitude: T) -> Self {
        self.longitude = longitude.into();
        self
    }

    pub fn live_period<T: Into<i32>>(mut self, live_period: T) -> Self {
        self.live_period = Some(live_period.into());
        self
    }

    pub fn disable_notification<T: Into<bool>>(mut self, val: T) -> Self {
        self.disable_notification = Some(val.into());
        self
    }

    pub fn reply_to_message_id<T: Into<i32>>(mut self, val: T) -> Self {
        self.reply_to_message_id = Some(val.into());
        self
    }
}<|MERGE_RESOLUTION|>--- conflicted
+++ resolved
@@ -1,8 +1,5 @@
-<<<<<<< HEAD
 use async_trait::async_trait;
-=======
 use serde::Serialize;
->>>>>>> 26551b73
 
 use crate::{
     network,
