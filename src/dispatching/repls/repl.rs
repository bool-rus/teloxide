--- conflicted
+++ resolved
@@ -54,23 +54,6 @@
     R: Requester + Clone + Send + Sync + 'static,
 {
     use crate::dispatching::Dispatcher;
-<<<<<<< HEAD
-
-    // Other update types are of no interest to use since this REPL is only for
-    // messages. See <https://github.com/teloxide/teloxide/issues/557>.
-    let ignore_update = |_upd| Box::pin(async {});
-
-    #[allow(unused_mut)]
-    let mut dispatcher =
-        Dispatcher::builder(bot, Update::filter_message().branch(dptree::endpoint(handler)))
-            .default_handler(ignore_update)
-            .build();
-
-    #[cfg(feature = "ctrlc_handler")]
-    dispatcher.setup_ctrlc_handler();
-
-    dispatcher
-=======
 
     // Other update types are of no interest to use since this REPL is only for
     // messages. See <https://github.com/teloxide/teloxide/issues/557>.
@@ -80,14 +63,11 @@
         .default_handler(ignore_update)
         .build()
         .setup_ctrlc_handler()
->>>>>>> fd18f9b2
         .dispatch_with_listener(
             listener,
             LoggingErrorHandler::with_custom_text("An error from the update listener"),
         )
         .await;
-<<<<<<< HEAD
-=======
 }
 
 #[test]
@@ -97,5 +77,4 @@
     assert_send(&repl);
 
     fn assert_send(_: &impl Send) {}
->>>>>>> fd18f9b2
 }