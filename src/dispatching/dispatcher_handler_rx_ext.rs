--- conflicted
+++ resolved
@@ -19,11 +19,7 @@
     fn commands<C, N>(
         self,
         bot_name: N,
-<<<<<<< HEAD
-    ) -> BoxStream<'static, (DispatcherHandlerCx<Message>, C)>
-=======
-    ) -> BoxStream<'static, (UpdateWithCx<Message>, C, Vec<String>)>
->>>>>>> 8cc9612a
+    ) -> BoxStream<'static, (UpdateWithCx<Message>, C)>
     where
         Self: Stream<Item = UpdateWithCx<Message>>,
         C: BotCommand,
@@ -48,11 +44,7 @@
     fn commands<C, N>(
         self,
         bot_name: N,
-<<<<<<< HEAD
-    ) -> BoxStream<'static, (DispatcherHandlerCx<Message>, C)>
-=======
-    ) -> BoxStream<'static, (UpdateWithCx<Message>, C, Vec<String>)>
->>>>>>> 8cc9612a
+    ) -> BoxStream<'static, (UpdateWithCx<Message>, C)>
     where
         Self: Stream<Item = UpdateWithCx<Message>>,
         C: BotCommand,
