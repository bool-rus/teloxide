--- conflicted
+++ resolved
@@ -24,161 +24,7 @@
 use states::*;
 use transitions::*;
 
-<<<<<<< HEAD
-use parse_display::{Display, FromStr};
-
-// ============================================================================
-// [Favourite music kinds]
-// ============================================================================
-
-#[derive(Copy, Clone, Display, FromStr)]
-enum FavouriteMusic {
-    Rock,
-    Metal,
-    Pop,
-    Other,
-}
-
-impl FavouriteMusic {
-    fn markup() -> ReplyKeyboardMarkup {
-        ReplyKeyboardMarkup::default().one_time_keyboard(true).append_row(vec![
-            KeyboardButton::new("Rock"),
-            KeyboardButton::new("Metal"),
-            KeyboardButton::new("Pop"),
-            KeyboardButton::new("Other"),
-        ])
-    }
-}
-
-// ============================================================================
-// [A type-safe finite automaton]
-// ============================================================================
-
-#[derive(Clone)]
-struct ReceiveAgeState {
-    full_name: String,
-}
-
-#[derive(Clone)]
-struct ReceiveFavouriteMusicState {
-    data: ReceiveAgeState,
-    age: u8,
-}
-
-#[derive(Display)]
-#[display(
-    "Your full name: {data.data.full_name}, your age: {data.age}, your \
-     favourite music: {favourite_music}"
-)]
-struct ExitState {
-    data: ReceiveFavouriteMusicState,
-    favourite_music: FavouriteMusic,
-}
-
-#[derive(SmartDefault)]
-enum Dialogue {
-    #[default]
-    Start,
-    ReceiveFullName,
-    ReceiveAge(ReceiveAgeState),
-    ReceiveFavouriteMusic(ReceiveFavouriteMusicState),
-}
-
-// ============================================================================
-// [Control a dialogue]
-// ============================================================================
-
-type Cx<State> = DialogueDispatcherHandlerCx<Message, State, Infallible>;
-type Res = ResponseResult<DialogueStage<Dialogue>>;
-
-async fn start(cx: Cx<()>) -> Res {
-    cx.answer("Let's start! First, what's your full name?").send().await?;
-    next(Dialogue::ReceiveFullName)
-}
-
-async fn full_name(cx: Cx<()>) -> Res {
-    match cx.update.text() {
-        None => {
-            cx.answer("Please, send me a text message!").send().await?;
-            next(Dialogue::ReceiveFullName)
-        }
-        Some(full_name) => {
-            cx.answer("What a wonderful name! Your age?").send().await?;
-            next(Dialogue::ReceiveAge(ReceiveAgeState {
-                full_name: full_name.to_owned(),
-            }))
-        }
-    }
-}
-
-async fn age(cx: Cx<ReceiveAgeState>) -> Res {
-    match cx.update.text().unwrap().parse() {
-        Ok(age) => {
-            cx.answer("Good. Now choose your favourite music:")
-                .reply_markup(FavouriteMusic::markup())
-                .send()
-                .await?;
-            next(Dialogue::ReceiveFavouriteMusic(ReceiveFavouriteMusicState {
-                data: cx.dialogue.unwrap(),
-                age,
-            }))
-        }
-        Err(_) => {
-            cx.answer("Oh, please, enter a number!").send().await?;
-            next(Dialogue::ReceiveAge(cx.dialogue.unwrap()))
-        }
-    }
-}
-
-async fn favourite_music(cx: Cx<ReceiveFavouriteMusicState>) -> Res {
-    match cx.update.text().unwrap().parse() {
-        Ok(favourite_music) => {
-            cx.answer(format!(
-                "Fine. {}",
-                ExitState {
-                    data: cx.dialogue.clone().unwrap(),
-                    favourite_music
-                }
-            ))
-            .send()
-            .await?;
-            exit()
-        }
-        Err(_) => {
-            cx.answer("Oh, please, enter from the keyboard!").send().await?;
-            next(Dialogue::ReceiveFavouriteMusic(cx.dialogue.unwrap()))
-        }
-    }
-}
-
-async fn handle_message(cx: Cx<Dialogue>) -> Res {
-    let DialogueDispatcherHandlerCx { bot, update, dialogue } = cx;
-
-    // You need handle the error instead of panicking in real-world code, maybe
-    // send diagnostics to a development chat.
-    match dialogue.expect("Failed to get dialogue info from storage") {
-        Dialogue::Start => {
-            start(DialogueDispatcherHandlerCx::new(bot, update, ())).await
-        }
-        Dialogue::ReceiveFullName => {
-            full_name(DialogueDispatcherHandlerCx::new(bot, update, ())).await
-        }
-        Dialogue::ReceiveAge(s) => {
-            age(DialogueDispatcherHandlerCx::new(bot, update, s)).await
-        }
-        Dialogue::ReceiveFavouriteMusic(s) => {
-            favourite_music(DialogueDispatcherHandlerCx::new(bot, update, s))
-                .await
-        }
-    }
-}
-
-// ============================================================================
-// [Run!]
-// ============================================================================
-=======
 use teloxide::prelude::*;
->>>>>>> 0db31169
 
 #[tokio::main]
 async fn main() {
