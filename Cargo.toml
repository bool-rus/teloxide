--- conflicted
+++ resolved
@@ -1,10 +1,6 @@
 [package]
 name = "teloxide"
-<<<<<<< HEAD
 version = "0.3.4"
-=======
-version = "0.3.3"
->>>>>>> 72315876
 edition = "2018"
 description = "An elegant Telegram bots framework for Rust"
 repository = "https://github.com/teloxide/teloxide"
